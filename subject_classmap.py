"""Module for gas exchange imaging subject."""

import glob
import logging
import os
from typing import Any, Dict

import nibabel as nib
import numpy as np

import biasfield
import preprocessing as pp
import reconstruction
import registration
import segmentation
from config import base_config
from utils import (
    binning,
    constants,
    img_utils,
    io_utils,
    metrics,
    plot,
    recon_utils,
    report,
    signal_utils,
    spect_utils,
    traj_utils,
)


class Subject(object):
    """Module to for processing gas exchange imaging.

    Attributes:
        config (config_dict.ConfigDict): config dict
        data_dissolved (np.array): dissolved-phase data of shape (n_projections, n_points)
        data_gas (np.array): gas-phase data of shape (n_projections, n_points)
        data_ute (np.array): UTE proton data of shape (n_projections, n_points)
        dict_dis (dict): dictionary of dissolved-phase data and metadata
        dict_dyn (dict): dictionary of dynamic spectroscopy data and metadata
        dict_ute (dict): dictionary of UTE proton data and metadata
        dict_stats (dict): dictionary of statistics for reporting
        dict_info (dict): dictionary of information for reporting
        image_biasfield (np.array): bias field
        image_dissolved (np.array): dissolved-phase image
        image_gas_binned (np.array): binned gas-phase image
        image_gas_cor (np.array): gas-phase image after bias field correction
        image_gas_highreso (np.array): high-resolution gas-phase image
        image_gas_highsnr (np.array): high-SNR gas-phase image
        image_membrane (np.array): membrane image
        image_membrane2gas (np.array): membrane image normalized by gas-phase image
        image_membrane2gas_binned (np.array): binned image_membrane2gas
        image_proton (np.array): UTE proton image
        image_proton_reg (np.array): registered UTE proton image
        image_rbc (np.array): RBC image
        image_rbc2gas (np.array): RBC image normalized by gas-phase image
        image_rbc2gas_binned (np.array): binned image_rbc2gas
        mask (np.array): thoracic cavity mask
        mask_vent (np.ndarray): thoracic cavity mask without ventilation defects
        membrane_hb_correction_factor (float): membrane hb correction scaling factor
        rbc_hb_correction_factor (float): rbc hb correction scaling factor
        rbc_m_ratio (float): RBC to M ratio
        traj_dissolved (np.array): dissolved-phase trajectory of shape
            (n_projections, n_points, 3)
        traj_gas (np.array): gas-phase trajectory of shape (n_projections, n_points, 3)
        traj_scaling_factor (float): scaling factor for trajectory
        traj_ute (np.array): UTE proton trajectory of shape
    """

    def __init__(self, config: base_config.Config):
        """Init object."""
        logging.info("Initializing gas exchange imaging subject.")
        self.config = config
        self.data_dissolved = np.array([])
        self.data_gas = np.array([])
        self.dict_dis = {}
        self.dict_dyn = {}
        self.image_biasfield = np.array([0.0])
        self.image_dissolved = np.array([0.0])
        self.image_gas_binned = np.array([0.0])
        self.image_gas_cor = np.array([0.0])
        self.image_gas_highreso = np.array([0.0])
        self.image_gas_highsnr = np.array([0.0])
        self.image_membrane = np.array([0.0])
        self.image_membrane2gas = np.array([0.0])
        self.image_membrane2gas_binned = np.array([0.0])
        self.membrane_hb_correction_factor = 1.0
        self.image_proton = np.array([0.0])
        self.image_proton_reg = np.array([0.0])
        self.image_rbc = np.array([0.0])
        self.image_rbc2gas = np.array([0.0])
        self.image_rbc2gas_binned = np.array([0.0])
        self.rbc_hb_correction_factor = 1.0
        self.mask = np.array([0.0])
        self.mask_vent = np.array([0.0])
        self.rbc_m_ratio = 0.0
        self.dict_stats = {}
        self.dict_info = {}
        self.traj_scaling_factor = 1.0
        self.traj_dissolved = np.array([])
        self.traj_gas = np.array([])
        self.traj_ute = np.array([])
        self.reference_data_key = str()
        self.reference_data = {}

    def read_twix_files(self):
        """Read in twix files to dictionary.

        Read in the dynamic spectroscopy (if it exists) and the dissolved-phase image
        data.
        """

        self.dict_dis = io_utils.read_dis_twix(
            io_utils.get_dis_twix_files(str(self.config.data_dir)), config=self.config
        )
        try:
            self.dict_dyn = io_utils.read_dyn_twix(
                io_utils.get_dyn_twix_files(str(self.config.data_dir))
            )
        except ValueError:
            logging.info("No dynamic spectroscopy twix file found")
        if self.config.recon.recon_proton:
            self.dict_ute = io_utils.read_ute_twix(
                io_utils.get_ute_twix_files(str(self.config.data_dir))
            )

    def read_mrd_files(self):
        """Read in mrd files to dictionary.

        Read in the dynamic spectroscopy (if it exists) and the dissolved-phase image
        data.
        """
        self.dict_dis = io_utils.read_dis_mrd(
            io_utils.get_dis_mrd_files(str(self.config.data_dir)),
            self.config.multi_echo,
        )
        try:
            self.dict_dyn = io_utils.read_dyn_mrd(
                io_utils.get_dyn_mrd_files(str(self.config.data_dir))
            )
        except ValueError:
            logging.info("No dynamic spectroscopy MRD file found")
        if self.config.recon.recon_proton:
            self.dict_ute = io_utils.read_ute_mrd(
                io_utils.get_ute_mrd_files(str(self.config.data_dir))
            )

    def read_dicom_files(self):
        """Read in DICOM files for proton image."""
        self.image_proton = io_utils.read_dicom(
            self.config.dicom_proton_dir, self.image_gas_highreso.shape
        )

    def read_mat_file(self):
        """Read in mat file of reconstructed images.

        Note: The mat file variable names are matched to the instance variable names.
        Thus, if the variable names are changed in the mat file, they must be changed.
        """
        mdict = io_utils.import_mat(io_utils.get_mat_file(str(self.config.data_dir)))
        self.dict_dis = io_utils.import_matstruct_to_dict(mdict["dict_dis"])
        if "dict_dyn" in mdict.keys() and mdict["dict_dyn"].flatten()[0] is not None:
            self.dict_dyn = io_utils.import_matstruct_to_dict(mdict["dict_dyn"])
        if "dict_ute" in mdict.keys():
            logging.info("UTE proton data found.")
            self.dict_ute = io_utils.import_matstruct_to_dict(mdict["dict_ute"])
        self.data_dissolved = mdict["data_dissolved"]
        self.data_gas = mdict["data_gas"]
        self.image_dissolved = mdict["image_dissolved"]
        self.image_gas_highreso = mdict["image_gas_highreso"]
        self.image_gas_highsnr = mdict["image_gas_highsnr"]
        self.image_gas_cor = mdict["image_gas_cor"]
        self.image_proton = mdict["image_proton"]
        self.image_proton_reg = mdict["image_proton_reg"]
        self.image_biasfield = mdict["image_biasfield"]
        self.mask = mdict["mask"].astype(bool)
        self.mask_vent = mdict["mask_vent"].astype(bool)
        self.traj_dissolved = mdict["traj_dissolved"]
        self.traj_gas = mdict["traj_gas"]
        if self.config.rbc_m_ratio > 0:
            self.rbc_m_ratio = float(self.config.rbc_m_ratio)
        else:
            self.rbc_m_ratio = float(mdict["rbc_m_ratio"])

    def calculate_rbc_m_ratio(self):
        """Calculate RBC:M ratio using static spectroscopy.

        If a manual RBC:M ratio is specified, use that instead.
        """
        if self.config.rbc_m_ratio > 0:  # type: ignore
            self.rbc_m_ratio = float(self.config.rbc_m_ratio)  # type: ignore
            logging.info("Using manual RBC:M ratio of {}".format(self.rbc_m_ratio))
        else:
            logging.info("Calculating RBC:M ratio from static spectroscopy.")
            assert self.dict_dyn[constants.IOFields.FIDS_DIS] is not None
            self.rbc_m_ratio, _ = spect_utils.calculate_static_spectroscopy(
                fid=self.dict_dyn[constants.IOFields.FIDS_DIS],
                sample_time=self.dict_dyn[constants.IOFields.SAMPLE_TIME],
                tr=self.dict_dyn[constants.IOFields.TR],
                center_freq=self.dict_dyn[constants.IOFields.XE_CENTER_FREQUENCY],
                rf_excitation=self.dict_dyn[
                    constants.IOFields.XE_DISSOLVED_OFFSET_FREQUENCY
                ],
                plot=False,
            )

    def preprocess(self):
        """Prepare data and trajectory for reconstruction.

        NOTE: for standard 1pt Dixon sequence, gas and dissolved trajectories are the same.

        Also, calculates the scaling factor for the trajectory.
        """
        # remove contamination
        if self.config.recon.remove_contamination:
            self.dict_dis = pp.remove_contamination(self.dict_dyn, self.dict_dis)

        self.data_dissolved = self.dict_dis[constants.IOFields.FIDS_DIS]
        self.data_gas = self.dict_dis[constants.IOFields.FIDS_GAS]

        if (
            self.dict_dis[constants.IOFields.INSTITUTION]
            == constants.Institution.IOWA.value
        ):
            self.data_dissolved = np.conjugate(self.data_dissolved)
            self.data_gas = np.conjugate(self.data_gas)

        # get or generate trajectories and trajectory scaling factors
        if constants.IOFields.TRAJ not in self.dict_dis.keys():
            self.traj_dissolved = pp.prepare_traj(self.dict_dis, config=self.config)
            self.traj_scaling_factor = traj_utils.get_scaling_factor(
                recon_size=int(self.config.recon.recon_size),
                n_points=self.data_gas.shape[1],
            )
            self.traj_gas = self.traj_dissolved
        else:
            self.traj_gas = self.dict_dis[constants.IOFields.TRAJ][0]
            self.traj_dissolved = self.dict_dis[constants.IOFields.TRAJ][1]

            if (
                self.dict_dis[constants.IOFields.INSTITUTION]
                == constants.Institution.CCHMC.value
            ):
                self.traj_scaling_factor = (
                    0.903  # cincinnati requires a unique scaling factor
                )

        # truncate gas and dissolved data and trajectories
        self.data_dissolved, self.traj_dissolved = pp.truncate_data_and_traj(
            self.data_dissolved,
            self.traj_dissolved,
            n_skip_start=int(self.config.recon.n_skip_start),
            n_skip_end=int(self.config.recon.n_skip_end),
        )
        self.data_gas, self.traj_gas = pp.truncate_data_and_traj(
            self.data_gas,
            self.traj_gas,
            n_skip_start=0,
            n_skip_end=int(self.config.recon.n_skip_end),
        )

        # remove noisy FIDs
        if self.config.recon.remove_noisy_projections:
            self.data_gas, self.traj_gas = pp.remove_noisy_projections(
                self.data_gas, self.traj_gas
            )
            self.data_dissolved, self.traj_dissolved = pp.remove_noisy_projections(
                self.data_dissolved, self.traj_dissolved
            )

        # rescale trajectories
        self.traj_dissolved *= self.traj_scaling_factor
        self.traj_gas *= self.traj_scaling_factor

        # prepare proton data and trajectories
        if self.config.recon.recon_proton:
            # get or generate trajectories
            if constants.IOFields.TRAJ not in self.dict_ute.keys():
                self.traj_ute = pp.prepare_traj(self.dict_ute)
            else:
                self.traj_ute = self.dict_ute[constants.IOFields.TRAJ]

            # get proton data
            self.data_ute = self.dict_ute[constants.IOFields.FIDS]

            # remove noisy FIDs
            if self.config.recon.remove_noisy_projections:
                self.data_ute, self.traj_ute = pp.remove_noisy_projections(
                    self.data_ute, self.traj_ute
                )

            # rescale trajectories
            self.traj_ute *= self.traj_scaling_factor

        # Choose appropriate reference distribution
        self.reference_data_key = self.config.reference_data_key

        if self.reference_data_key == constants.ReferenceDataKey.DUKE_REFERENCE.value:
            # Choose between 208 ppmm and 218 ppm.
            # Default to 218 if other or no value for excitation found.
            if (
                216
                <= self.dict_dis[constants.IOFields.XE_DISSOLVED_OFFSET_FREQUENCY]
                <= 220
            ):
                self.reference_data = constants.ReferenceDistribution.REFERENCE_218_PPM

            elif (
                206
                <= self.dict_dis[constants.IOFields.XE_DISSOLVED_OFFSET_FREQUENCY]
                <= 210
            ):
                self.reference_data = constants.ReferenceDistribution.REFERENCE_208_PPM

            else:
                self.reference_data = constants.ReferenceDistribution.REFERENCE_218_PPM
                logging.info("Warning: Unrecognized excitation frequency")

        elif (
            self.reference_data_key == constants.ReferenceDataKey.MANUAL_REFERENCE.value
        ):
            self.reference_data = constants.ReferenceDistribution.REFERENCE_MANUAL

    def reconstruction_ute(self):
        """Reconstruct the UTE image."""
        if self.config.recon.recon_key == constants.ReconKey.ROBERTSON.value:
            self.image_proton = reconstruction.reconstruct(
                data=(recon_utils.flatten_data(self.data_ute)),
                traj=recon_utils.flatten_traj(self.traj_ute),
                kernel_sharpness=float(self.config.recon.kernel_sharpness_hr),
                kernel_extent=9 * float(self.config.recon.kernel_sharpness_hr),
                image_size=int(self.config.recon.recon_size),
            )
            orientation = self.dict_ute[constants.IOFields.ORIENTATION]
            system_vendor = self.dict_ute[constants.IOFields.SYSTEM_VENDOR]
        elif self.config.recon.recon_key == constants.ReconKey.PLUMMER.value:
            raise NotImplementedError("Plummer CS reconstruction not implemented.")
        else:
            raise ValueError(f"Unknown reconstruction key")
        self.image_proton = img_utils.interp(
            self.image_proton,
            self.config.recon.matrix_size // self.config.recon.recon_size,
        )
        self.image_proton = img_utils.flip_and_rotate_image(
            self.image_proton,
            orientation=orientation,
            system_vendor=system_vendor,
        )
        io_utils.export_nii(np.abs(self.image_proton), "tmp/image_proton.nii")

    def reconstruction_gas(self):
        """Reconstruct the gas phase image."""
        if self.config.recon.recon_key == constants.ReconKey.ROBERTSON.value:
            self.image_gas_highsnr = reconstruction.reconstruct(
                data=(recon_utils.flatten_data(self.data_gas)),
                traj=recon_utils.flatten_traj(self.traj_gas),
                kernel_sharpness=float(self.config.recon.kernel_sharpness_lr),
                kernel_extent=9 * float(self.config.recon.kernel_sharpness_lr),
                image_size=int(self.config.recon.recon_size),
            )
            self.image_gas_highreso = reconstruction.reconstruct(
                data=(recon_utils.flatten_data(self.data_gas)),
                traj=recon_utils.flatten_traj(self.traj_gas),
                kernel_sharpness=float(self.config.recon.kernel_sharpness_hr),
                kernel_extent=9 * float(self.config.recon.kernel_sharpness_hr),
                image_size=int(self.config.recon.recon_size),
            )
            orientation = self.dict_dis[constants.IOFields.ORIENTATION]
            system_vendor = self.dict_dis[constants.IOFields.SYSTEM_VENDOR]
        elif self.config.recon.recon_key == constants.ReconKey.PLUMMER.value:
            raise NotImplementedError("Plummer CS reconstruction not implemented.")
        else:
            raise ValueError(
                f"Unknown reconstruction key: {self.config.recon.recon_key}"
            )

        self.image_gas_highreso = img_utils.interp(
            self.image_gas_highreso,
            self.config.recon.matrix_size // self.config.recon.recon_size,
        )
        self.image_gas_highsnr = img_utils.interp(
            self.image_gas_highsnr,
            self.config.recon.matrix_size // self.config.recon.recon_size,
        )
        self.image_gas_highsnr = img_utils.flip_and_rotate_image(
            self.image_gas_highsnr,
            orientation=orientation,
            system_vendor=system_vendor,
        )
        self.image_gas_highreso = img_utils.flip_and_rotate_image(
            self.image_gas_highreso,
            orientation=orientation,
            system_vendor=system_vendor,
        )
        io_utils.export_nii(np.abs(self.image_gas_highsnr), "tmp/image_gas_highsnr.nii")
        io_utils.export_nii(
            np.abs(self.image_gas_highreso), "tmp/image_gas_highreso.nii"
        )

    def reconstruction_dissolved(self):
        """Reconstruct the dissolved phase image."""
        if self.config.recon.recon_key == constants.ReconKey.ROBERTSON.value:
            self.image_dissolved = reconstruction.reconstruct(
                data=(recon_utils.flatten_data(self.data_dissolved)),
                traj=recon_utils.flatten_traj(self.traj_dissolved),
                kernel_sharpness=float(self.config.recon.kernel_sharpness_lr),
                kernel_extent=9 * float(self.config.recon.kernel_sharpness_lr),
                image_size=int(self.config.recon.recon_size),
            )
            orientation = self.dict_dis[constants.IOFields.ORIENTATION]
            system_vendor = self.dict_dis[constants.IOFields.SYSTEM_VENDOR]
        elif self.config.recon.recon_key == constants.ReconKey.PLUMMER.value:
            raise NotImplementedError("Plummer CS reconstruction not implemented.")
        else:
            raise ValueError(f"Unknown reconstruction key")
        self.image_dissolved = img_utils.interp(
            self.image_dissolved,
            self.config.recon.matrix_size // self.config.recon.recon_size,
        )
        self.image_dissolved = img_utils.flip_and_rotate_image(
            self.image_dissolved,
            orientation=orientation,
            system_vendor=system_vendor,
        )

    def segmentation(self):
        """Segment the thoracic cavity."""
        if self.config.segmentation_key == constants.SegmentationKey.CNN_VENT.value:
            logging.info("Performing neural network segmenation.")
            self.mask = segmentation.predict(self.image_gas_highreso)
        elif self.config.segmentation_key == constants.SegmentationKey.SKIP.value:
            self.mask = np.ones_like(self.image_gas_highreso)
        elif (
            self.config.segmentation_key == constants.SegmentationKey.MANUAL_VENT.value
        ):
            logging.info("Loading mask file specified by the user.")
            try:
                self.mask = np.squeeze(
                    np.array(nib.load(self.config.manual_seg_filepath).get_fdata())
                ).astype(bool)
            except ValueError:
                logging.error("Invalid mask nifti file.")
        else:
            raise ValueError("Invalid segmentation key.")

    def registration(self):
        """Register moving image to target image.

        Uses ANTs registration to register the proton image to the xenon image.
        """
        if self.config.registration_key == constants.RegistrationKey.MASK2GAS.value:
            logging.info("Run registration algorithm, vent is fixed, mask is moving")
            self.mask, self.image_proton_reg = np.abs(
                registration.register_ants(
                    abs(self.image_gas_highreso), self.mask, self.image_proton
                )
            )
        elif self.config.registration_key == constants.RegistrationKey.PROTON2GAS.value:
            logging.info("Run registration algorithm, vent is fixed, proton is moving")
            self.image_proton_reg, mask = np.abs(
                registration.register_ants(
                    abs(self.image_gas_highreso), self.image_proton, self.mask
                )
            )
            if (
                self.config.segmentation_key
                == constants.SegmentationKey.CNN_PROTON.value
                or self.config.segmentation_key
                == constants.SegmentationKey.MANUAL_PROTON.value
            ):
                self.mask = mask
        elif self.config.registration_key == constants.RegistrationKey.MANUAL.value:
            # Load a file specified by the user
            try:
                proton_reg = glob.glob(self.config.manual_reg_filepath)[0]
                self.image_proton_reg = np.squeeze(
                    np.array(nib.load(proton_reg).get_fdata())
                )
            except ValueError:
                logging.error("Invalid proton nifti file.")
        elif self.config.registration_key == constants.RegistrationKey.SKIP.value:
            logging.info("No registration, setting registered proton to proton")
            self.image_proton_reg = self.image_proton
        else:
            raise ValueError("Invalid registration key.")

    def biasfield_correction(self):
        """Correct ventilation image for bias field."""
        if self.config.bias_key == constants.BiasfieldKey.SKIP.value:
            logging.info("Skipping bias field correction.")
            self.image_gas_cor = abs(self.image_gas_highreso)
            self.image_biasfield = np.ones(self.image_gas_highreso.shape)
        elif self.config.bias_key == constants.BiasfieldKey.N4ITK.value:
            logging.info("Performing N4ITK bias field correction.")
            (
                self.image_gas_cor,
                self.image_biasfield,
            ) = biasfield.correct_biasfield_n4itk(
                image=abs(self.image_gas_highreso),
                mask=self.mask.astype(bool),
            )
        else:
            raise ValueError("Invalid bias field correction key.")

    def gas_binning(self):
        """Bin gas images to colormap bins."""
        self.image_gas_binned = binning.linear_bin(
            image=img_utils.normalize(self.image_gas_cor, self.mask),
            mask=self.mask,
            thresholds=self.reference_data["threshold_vent"],
        )
        self.mask_vent = np.logical_and(self.image_gas_binned > 1, self.mask)

    def dixon_decomposition(self):
        """Perform Dixon decomposition on the dissolved-phase images."""
        self.image_rbc, self.image_membrane = img_utils.dixon_decomposition(
            image_gas=self.image_gas_highsnr,
            image_dissolved=self.image_dissolved,
            mask=self.mask_vent,
            rbc_m_ratio=self.rbc_m_ratio,
        )

    def hb_correction(self):
        """Apply hemoglobin correction."""
        if self.config.hb_correction_key != constants.HbCorrectionKey.NONE.value:
            if self.config.hb > 0:
                # get hb correction scaling factors
                (
                    self.rbc_hb_correction_factor,
                    self.membrane_hb_correction_factor,
                ) = signal_utils.get_hb_correction(self.config.hb)

                # if only applying correction to rbc signal, set membrane factor to 1
                if (
                    self.config.hb_correction_key
                    == constants.HbCorrectionKey.RBC_ONLY.value
                ):
                    logging.info("Applying hemoglobin correction to RBC signal only")
                    self.membrane_hb_correction_factor = 1.0
                else:
                    logging.info(
                        "Applying hemoglobin correction to RBC and membrane signal"
                    )

                # scale dissolved phase signals by hb correction scaling factors
                self.rbc_m_ratio *= (
                    self.rbc_hb_correction_factor / self.membrane_hb_correction_factor
                )
                self.image_rbc *= self.rbc_hb_correction_factor
                self.image_membrane *= self.membrane_hb_correction_factor
            else:
                raise ValueError("Invalid hemoglobin value")
        else:
            logging.info("Skipping hemoglobin correction")

    def dissolved_analysis(self):
        """Calculate the dissolved-phase images relative to gas image."""
        self.image_rbc2gas = img_utils.divide_images(
            image1=self.image_rbc,
            image2=np.abs(self.image_gas_highsnr),
            mask=self.mask_vent,
        )
        self.image_membrane2gas = img_utils.divide_images(
            image1=self.image_membrane,
            image2=np.abs(self.image_gas_highsnr),
            mask=self.mask_vent,
        )
        # scale by flip angle difference
        flip_angle_scale_factor = signal_utils.calculate_flipangle_correction(
            self.dict_dis[constants.IOFields.FA_GAS],
            self.dict_dis[constants.IOFields.FA_DIS],
        )
        t2star_scale_factor_rbc = signal_utils.calculate_t2star_correction(
            self.dict_dis[constants.IOFields.TE90],
            constants.T2STAR_RBC_3T,
            self.dict_dis[constants.IOFields.FIELD_STRENGTH],
        )
        t2star_scale_factor_membrane = signal_utils.calculate_t2star_correction(
            self.dict_dis[constants.IOFields.TE90],
            constants.T2STAR_MEMBRANE_3T,
            self.dict_dis[constants.IOFields.FIELD_STRENGTH],
        )
        self.image_rbc2gas = (
            flip_angle_scale_factor * t2star_scale_factor_rbc * self.image_rbc2gas
        )
        self.image_membrane2gas = (
            flip_angle_scale_factor
            * t2star_scale_factor_membrane
            * self.image_membrane2gas
        )

    def dissolved_binning(self):
        """Bin dissolved images to colormap bins."""
        self.image_rbc2gas_binned = binning.linear_bin(
            image=self.image_rbc2gas,
            mask=self.mask_vent,
            thresholds=self.reference_data["threshold_rbc"],
        )
        self.image_membrane2gas_binned = binning.linear_bin(
            image=self.image_membrane2gas,
            mask=self.mask_vent,
            thresholds=self.reference_data["threshold_membrane"],
        )

    def get_statistics(self) -> Dict[str, Any]:
        """Calculate image statistics.

        Returns:
            dict_stats: Dictionary of statistics for reporting
        """
        self.dict_stats = {
            constants.IOFields.SUBJECT_ID: self.config.subject_id,
            constants.IOFields.SCAN_DATE: self.dict_dis[constants.IOFields.SCAN_DATE],
            constants.IOFields.PROCESS_DATE: metrics.process_date(),
            constants.StatsIOFields.INFLATION: metrics.inflation_volume(
                self.mask, self.dict_dis[constants.IOFields.FOV]
            ),
            constants.StatsIOFields.RBC_M_RATIO: self.rbc_m_ratio,
            constants.StatsIOFields.VENT_SNR: metrics.snr(
                np.abs(self.image_gas_highreso), self.mask
            )[1],
            constants.StatsIOFields.VENT_DEFECT_PCT: metrics.bin_percentage(
                self.image_gas_binned, np.array([1]), self.mask
            ),
            constants.StatsIOFields.VENT_LOW_PCT: metrics.bin_percentage(
                self.image_gas_binned, np.array([2]), self.mask
            ),
            constants.StatsIOFields.VENT_HIGH_PCT: metrics.bin_percentage(
                self.image_gas_binned, np.array([5, 6]), self.mask
            ),
            constants.StatsIOFields.VENT_MEAN: metrics.mean(
                img_utils.normalize(np.abs(self.image_gas_cor), self.mask), self.mask
            ),
            constants.StatsIOFields.VENT_MEDIAN: metrics.median(
                img_utils.normalize(np.abs(self.image_gas_cor), self.mask), self.mask
            ),
            constants.StatsIOFields.VENT_STDDEV: metrics.std(
                img_utils.normalize(np.abs(self.image_gas_cor), self.mask), self.mask
            ),
            constants.StatsIOFields.RBC_SNR: metrics.snr(self.image_rbc, self.mask)[0],
            constants.StatsIOFields.RBC_DEFECT_PCT: metrics.bin_percentage(
                self.image_rbc2gas_binned, np.array([1]), self.mask
            ),
            constants.StatsIOFields.RBC_LOW_PCT: metrics.bin_percentage(
                self.image_rbc2gas_binned, np.array([2]), self.mask
            ),
            constants.StatsIOFields.RBC_HIGH_PCT: metrics.bin_percentage(
                self.image_rbc2gas_binned, np.array([5, 6]), self.mask
            ),
            constants.StatsIOFields.RBC_MEAN: metrics.mean(
                self.image_rbc2gas, self.mask_vent
            ),
            constants.StatsIOFields.RBC_MEDIAN: metrics.median(
                self.image_rbc2gas, self.mask_vent
            ),
            constants.StatsIOFields.RBC_STDDEV: metrics.std(
                self.image_rbc2gas, self.mask_vent
            ),
            constants.StatsIOFields.MEMBRANE_SNR: metrics.snr(
                self.image_membrane, self.mask
            )[0],
            constants.StatsIOFields.MEMBRANE_DEFECT_PCT: metrics.bin_percentage(
                self.image_membrane2gas_binned, np.array([1]), self.mask
            ),
            constants.StatsIOFields.MEMBRANE_LOW_PCT: metrics.bin_percentage(
                self.image_membrane2gas_binned, np.array([2]), self.mask
            ),
            constants.StatsIOFields.MEMBRANE_HIGH_PCT: metrics.bin_percentage(
                self.image_membrane2gas_binned, np.array([6, 7, 8]), self.mask
            ),
            constants.StatsIOFields.MEMBRANE_MEAN: metrics.mean(
                self.image_membrane2gas, self.mask_vent
            ),
            constants.StatsIOFields.MEMBRANE_MEDIAN: metrics.median(
                self.image_membrane2gas, self.mask_vent
            ),
            constants.StatsIOFields.MEMBRANE_STDDEV: metrics.std(
                self.image_membrane2gas, self.mask_vent
            ),
            constants.StatsIOFields.ALVEOLAR_VOLUME: metrics.alveolar_volume(
                self.image_gas_binned, self.mask, self.dict_dis[constants.IOFields.FOV]
            ),
            constants.StatsIOFields.KCO_EST: metrics.kco(
                self.image_membrane2gas,
                self.image_rbc2gas,
                self.mask_vent,
                self.reference_data["reference_fit_membrane"][1],
                self.reference_data["reference_fit_rbc"][1],
            ),
            constants.StatsIOFields.DLCO_EST: metrics.dlco(
                self.image_gas_binned,
                self.image_membrane2gas,
                self.image_rbc2gas,
                self.mask,
                self.mask_vent,
                self.dict_dis[constants.IOFields.FOV],
                self.reference_data["reference_fit_membrane"][1],
                self.reference_data["reference_fit_rbc"][1],
            ),
        }
        return self.dict_stats

    def get_info(self) -> Dict[str, Any]:
        """Gather information about the data and processing steps.

        Returns:
            dict_info: Dictionary of information.
        """
        self.dict_info = {
            constants.IOFields.SUBJECT_ID: self.config.subject_id,
            constants.IOFields.SCAN_DATE: self.dict_dis[constants.IOFields.SCAN_DATE],
            constants.IOFields.PROCESS_DATE: metrics.process_date(),
            constants.IOFields.SCAN_TYPE: self.config.recon.scan_type,
            constants.IOFields.PIPELINE_VERSION: constants.PipelineVersion.VERSION_NUMBER,
            constants.IOFields.SOFTWARE_VERSION: self.dict_dis[
                constants.IOFields.SOFTWARE_VERSION
            ],
            constants.IOFields.GIT_BRANCH: report.get_git_branch(),
            constants.IOFields.REFERENCE_DATA_KEY: self.reference_data["title"],
            constants.IOFields.BANDWIDTH: self.dict_dis[constants.IOFields.BANDWIDTH],
            constants.IOFields.SAMPLE_TIME: (
                1e6 * self.dict_dis[constants.IOFields.SAMPLE_TIME]
            ),
            constants.IOFields.FA_DIS: self.dict_dis[constants.IOFields.FA_DIS],
            constants.IOFields.FA_GAS: self.dict_dis[constants.IOFields.FA_GAS],
            constants.IOFields.FIELD_STRENGTH: self.dict_dis[
                constants.IOFields.FIELD_STRENGTH
            ],
            constants.IOFields.FLIP_ANGLE_FACTOR: signal_utils.calculate_flipangle_factor(
                self.dict_dis[constants.IOFields.FA_GAS],
                self.dict_dis[constants.IOFields.FA_DIS],
            ),
            constants.IOFields.FOV: self.dict_dis[constants.IOFields.FOV],
            constants.IOFields.XE_DISSOLVED_OFFSET_FREQUENCY: self.dict_dis[
                constants.IOFields.XE_DISSOLVED_OFFSET_FREQUENCY
            ],
            constants.IOFields.GRAD_DELAY_X: self.dict_dis[
                constants.IOFields.GRAD_DELAY_X
            ],
            constants.IOFields.GRAD_DELAY_Y: self.dict_dis[
                constants.IOFields.GRAD_DELAY_Y
            ],
            constants.IOFields.GRAD_DELAY_Z: self.dict_dis[
                constants.IOFields.GRAD_DELAY_Z
            ],
            constants.IOFields.HB_CORRECTION_KEY: self.config.hb_correction_key,
            constants.IOFields.HB: self.config.hb,
            constants.IOFields.RBC_HB_CORRECTION_FACTOR: self.rbc_hb_correction_factor,
            constants.IOFields.MEMBRANE_HB_CORRECTION_FACTOR: self.membrane_hb_correction_factor,
            constants.IOFields.KERNEL_SHARPNESS: self.config.recon.kernel_sharpness_hr,
            constants.IOFields.N_SKIP_START: self.config.recon.n_skip_start,
            constants.IOFields.N_DIS_REMOVED: len(
                self.dict_dis[constants.IOFields.FIDS_DIS]
            )
            - np.sum(
                recon_utils.get_noisy_projections(
                    data=self.dict_dis[constants.IOFields.FIDS_DIS]
                )
            ),
            constants.IOFields.N_GAS_REMOVED: len(
                self.dict_dis[constants.IOFields.FIDS_GAS]
            )
            - np.sum(
                recon_utils.get_noisy_projections(
                    data=self.dict_dis[constants.IOFields.FIDS_GAS]
                )
            ),
            constants.IOFields.REMOVE_NOISE: self.config.recon.remove_noisy_projections,
            constants.IOFields.SHAPE_FIDS: self.dict_dis[constants.IOFields.FIDS].shape,
            constants.IOFields.SHAPE_IMAGE: self.image_gas_highreso.shape,
            constants.IOFields.T2_CORRECTION_FACTOR_MEMBRANE: signal_utils.calculate_t2star_correction(
                self.dict_dis[constants.IOFields.TE90],
                constants.T2STAR_MEMBRANE_3T,
                self.dict_dis[constants.IOFields.FIELD_STRENGTH],
            ),
            constants.IOFields.T2_CORRECTION_FACTOR_RBC: signal_utils.calculate_t2star_correction(
                self.dict_dis[constants.IOFields.TE90],
                constants.T2STAR_RBC_3T,
                self.dict_dis[constants.IOFields.FIELD_STRENGTH],
            ),
            constants.IOFields.TE90: 1e6 * self.dict_dis[constants.IOFields.TE90],
            constants.IOFields.TR_DIS: 1e3 * self.dict_dis[constants.IOFields.TR],
        }
        return self.dict_info

    def generate_figures(self):
        """Export image figures."""
        # Issues with index_start, index_skip, index_end; all equal 0
        # everything fine up to this point as far as I can tell
        index_start, index_skip = plot.get_plot_indices(self.mask)
        proton_reg = img_utils.normalize(
            np.abs(self.image_proton),
            self.mask,
            method=constants.NormalizationMethods.PERCENTILE,
        )
        plot.plot_montage_grey(
            image=np.abs(self.image_gas_highreso),
            path="tmp/montage_vent.png",
            index_start=index_start,
            index_skip=index_skip,
        )
        plot.plot_montage_grey(
            image=np.abs(self.image_membrane),
            path="tmp/montage_membrane.png",
            index_start=index_start,
            index_skip=index_skip,
        )
        plot.plot_montage_grey(
            image=np.abs(self.image_rbc),
            path="tmp/montage_rbc.png",
            index_start=index_start,
            index_skip=index_skip,
        )
        plot.plot_montage_color(
            image=plot.map_and_overlay_to_rgb(
                self.image_gas_binned, proton_reg, constants.CMAP.VENT_BIN2COLOR
            ),
            path="tmp/montage_gas_binned.png",
            index_start=index_start,
            index_skip=index_skip,
        )
        plot.plot_montage_color(
            image=plot.map_and_overlay_to_rgb(
                self.image_rbc2gas_binned, proton_reg, constants.CMAP.RBC_BIN2COLOR
            ),
            path="tmp/montage_rbc_binned.png",
            index_start=index_start,
            index_skip=index_skip,
        )
        plot.plot_montage_color(
            image=plot.map_and_overlay_to_rgb(
                self.image_membrane2gas_binned,
                proton_reg,
                constants.CMAP.MEMBRANE_BIN2COLOR,
            ),
            path="tmp/montage_membrane_binned.png",
            index_start=index_start,
            index_skip=index_skip,
        )
        plot.plot_montage_color(
            image=plot.overlay_mask_on_image(proton_reg, self.mask.astype("uint8")),
            path="tmp/montage_proton_qa.png",
            index_start=index_start,
            index_skip=index_skip,
        )
        plot.plot_montage_color(
            image=plot.overlay_mask_on_image(
                np.abs(self.image_gas_highreso), self.mask.astype("uint8")
            ),
            path="tmp/montage_vent_qa.png",
            index_start=index_start,
            index_skip=index_skip,
        )
        plot.plot_montage_color(
            image=plot.overlay_mask_on_image(
                np.abs(self.image_dissolved), self.mask.astype("uint8")
            ),
            path="tmp/montage_dissolved_qa.png",
            index_start=index_start,
            index_skip=index_skip,
        )
        plot.plot_histogram(
            data=img_utils.normalize(self.image_gas_cor, self.mask)[
                np.array(self.mask, dtype=bool)
            ].flatten(),
            path="tmp/hist_vent.png",
            color=constants.VENTHISTOGRAMFields.COLOR,
            xlim=constants.VENTHISTOGRAMFields.XLIM,
            ylim=constants.VENTHISTOGRAMFields.YLIM,
            num_bins=constants.VENTHISTOGRAMFields.NUMBINS,
            refer_fit=self.reference_data["reference_fit_vent"],
            xticks=constants.VENTHISTOGRAMFields.XTICKS,
            yticks=constants.VENTHISTOGRAMFields.YTICKS,
            xticklabels=constants.VENTHISTOGRAMFields.XTICKLABELS,
            yticklabels=constants.VENTHISTOGRAMFields.YTICKLABELS,
            title=constants.VENTHISTOGRAMFields.TITLE,
        )
        plot.plot_histogram(
            data=np.abs(self.image_rbc2gas)[
                np.array(self.mask_vent, dtype=bool)
            ].flatten(),
            path="tmp/hist_rbc.png",
            color=constants.RBCHISTOGRAMFields.COLOR,
            xlim=constants.RBCHISTOGRAMFields.XLIM,
            ylim=constants.RBCHISTOGRAMFields.YLIM,
            num_bins=constants.RBCHISTOGRAMFields.NUMBINS,
            refer_fit=self.reference_data["reference_fit_rbc"],
            xticks=constants.RBCHISTOGRAMFields.XTICKS,
            yticks=constants.RBCHISTOGRAMFields.YTICKS,
            xticklabels=constants.RBCHISTOGRAMFields.XTICKLABELS,
            yticklabels=constants.RBCHISTOGRAMFields.YTICKLABELS,
            title=constants.RBCHISTOGRAMFields.TITLE,
        )
        plot.plot_histogram(
            data=np.abs(self.image_membrane2gas)[
                np.array(self.mask_vent, dtype=bool)
            ].flatten(),
            path="tmp/hist_membrane.png",
            color=constants.MEMBRANEHISTOGRAMFields.COLOR,
            xlim=constants.MEMBRANEHISTOGRAMFields.XLIM,
            ylim=constants.MEMBRANEHISTOGRAMFields.YLIM,
            num_bins=constants.MEMBRANEHISTOGRAMFields.NUMBINS,
            refer_fit=self.reference_data["reference_fit_membrane"],
            xticks=constants.MEMBRANEHISTOGRAMFields.XTICKS,
            yticks=constants.MEMBRANEHISTOGRAMFields.YTICKS,
            xticklabels=constants.MEMBRANEHISTOGRAMFields.XTICKLABELS,
            yticklabels=constants.MEMBRANEHISTOGRAMFields.YTICKLABELS,
            title=constants.MEMBRANEHISTOGRAMFields.TITLE,
        )

    def generate_pdf(self):
        """Generate HTML and PDF files."""
        # generate individual PDFs
        pdf_list = [
            os.path.join("tmp", pdf)
            for pdf in ["intro.pdf", "clinical.pdf", "grayscale.pdf", "qa"]
        ]
        report.intro(self.dict_info, path=pdf_list[0])
        report.clinical(
            {**self.dict_stats, **self.reference_data["reference_stats"]},
            path=pdf_list[1],
        )
        report.grayscale(
            {**self.dict_stats, **self.reference_data["reference_stats"]},
            path=pdf_list[2],
        )
        report.qa(
            {**self.dict_stats, **self.reference_data["reference_stats"]},
            path=pdf_list[3],
        )

        # combine PDFs into one
        path = "tmp/{}_report.pdf".format(self.config.subject_id)
        report.combine_pdfs(pdf_list, path)

    def write_stats_to_csv(self):
        """Write statistics to file."""
        # write to combined csv of recently processed subjects
        io_utils.export_subject_csv(
            {**self.dict_info, **self.dict_stats}, path="data/stats_all.csv"
        )

        # write to individual subject csv
        io_utils.export_subject_csv(
            {**self.dict_info, **self.dict_stats},
            path="tmp/{}_stats.csv".format(self.config.subject_id),
            overwrite=True,
        )

    def save_subject_to_mat(self):
        """Save the instance variables into a mat file."""
        path = os.path.join("tmp", self.config.subject_id + ".mat")
        io_utils.export_subject_mat(self, path)

    def save_files(self):
        """Save select images to nifti files and instance variable to mat."""
        proton_reg = img_utils.normalize(
            np.abs(self.image_proton),
            self.mask,
            method=constants.NormalizationMethods.PERCENTILE,
        )
        io_utils.export_nii(
            self.image_rbc2gas_binned,
            "tmp/rbc_binned.nii",
            self.dict_dis[constants.IOFields.FOV],
        )
        io_utils.export_nii(
            np.abs(self.image_gas_highreso),
            "tmp/gas_highreso.nii",
            self.dict_dis[constants.IOFields.FOV],
        )
        io_utils.export_nii(
            np.abs(self.image_gas_highsnr),
            "tmp/gas_highsnr.nii",
            self.dict_dis[constants.IOFields.FOV],
        )
        io_utils.export_nii(
            np.abs(self.image_rbc),
            "tmp/rbc.nii",
            self.dict_dis[constants.IOFields.FOV],
        )
        io_utils.export_nii(
            np.abs(self.image_membrane),
            "tmp/membrane.nii",
            self.dict_dis[constants.IOFields.FOV],
        )
        io_utils.export_nii(
            np.abs(self.image_membrane2gas),
            "tmp/membrane2gas.nii",
            self.dict_dis[constants.IOFields.FOV],
        )
        io_utils.export_nii(
            self.mask.astype(float),
            "tmp/mask_reg.nii",
            self.dict_dis[constants.IOFields.FOV],
        )
        io_utils.export_nii(
            np.abs(self.image_dissolved),
            "tmp/dissolved.nii",
            self.dict_dis[constants.IOFields.FOV],
        )
        if self.config.recon.recon_proton:
            io_utils.export_nii(
                np.abs(self.image_proton),
                "tmp/proton.nii",
                self.dict_dis[constants.IOFields.FOV],
            )
            io_utils.export_nii(
                np.abs(self.image_proton_reg),
                "tmp/proton_reg.nii",
                self.dict_dis[constants.IOFields.FOV],
            ),
        io_utils.export_nii_4d(
            plot.map_and_overlay_to_rgb(
                self.image_rbc2gas_binned, proton_reg, constants.CMAP.RBC_BIN2COLOR
            ),
            "tmp/rbc2gas_rgb.nii",
        )
        io_utils.export_nii_4d(
            plot.map_and_overlay_to_rgb(
                self.image_membrane2gas_binned,
                proton_reg,
                constants.CMAP.MEMBRANE_BIN2COLOR,
            ),
            "tmp/membrane2gas_rgb.nii",
        )
        io_utils.export_nii_4d(
            plot.map_and_overlay_to_rgb(
                self.image_gas_binned,
                proton_reg,
                constants.CMAP.VENT_BIN2COLOR,
            ),
            "tmp/gas_rgb.nii",
        )

    def save_config_as_json(self):
        """Save subject config .py file as json."""
        io_utils.export_config_to_json(
            self.config,
            "tmp/{}_config_gx_imaging.json".format(self.config.subject_id),
        )

    def move_output_files(self):
        """Move output files into dedicated directory."""
        # define files to move
        output_files = (
            "tmp/{}_config_gx_imaging.json".format(self.config.subject_id),
            "tmp/{}.mat".format(self.config.subject_id),
            "tmp/{}_report.pdf".format(self.config.subject_id),
            "tmp/{}_stats.csv".format(self.config.subject_id),
            "tmp/gas_highreso.nii",
            "tmp/gas_rgb.nii",
            "tmp/mask_reg.nii",
            "tmp/membrane2gas_rgb.nii",
            "tmp/proton_reg.nii",
            "tmp/rbc2gas_rgb.nii",
        )
        # move files
<<<<<<< HEAD
        io_utils.move_files(output_files, self.config.data_dir)
=======
        subfolder = os.path.join(self.config.data_dir, "gx")
        os.makedirs(subfolder, exist_ok=True)
        io_utils.move_files(output_files, subfolder)


>>>>>>> a3f753d1
<|MERGE_RESOLUTION|>--- conflicted
+++ resolved
@@ -1057,12 +1057,6 @@
             "tmp/rbc2gas_rgb.nii",
         )
         # move files
-<<<<<<< HEAD
-        io_utils.move_files(output_files, self.config.data_dir)
-=======
         subfolder = os.path.join(self.config.data_dir, "gx")
         os.makedirs(subfolder, exist_ok=True)
-        io_utils.move_files(output_files, subfolder)
-
-
->>>>>>> a3f753d1
+        io_utils.move_files(output_files, subfolder)