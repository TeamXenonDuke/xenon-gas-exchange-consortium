--- conflicted
+++ resolved
@@ -49,13 +49,9 @@
         self.registration_key = constants.RegistrationKey.SKIP.value
         self.bias_key = constants.BiasfieldKey.N4ITK.value
         self.hb_correction_key = constants.HbCorrectionKey.NONE.value
-<<<<<<< HEAD
         self.hb = "NA"
-=======
-        self.hb = 0.0
         self.vol_correction_key = constants.VolCorrectionKey.NONE.value 
         self.corrected_lung_volume = "NA"
->>>>>>> d23d5366
         self.dicom_proton_dir = ""
         self.multi_echo = False
         self.registration_key = constants.RegistrationKey.SKIP.value
