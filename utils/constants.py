"""Define important constants used throughout the pipeline."""
import enum

import numpy as np

FOVINFLATIONSCALE3D = 1000.0

_DEFAULT_SLICE_THICKNESS = 3.125
_DEFAULT_PIXEL_SIZE = 3.125
_DEFAULT_MAX_IMG_VALUE = 255.0

_RAYLEIGH_FACTOR = 0.66
GRYOMAGNETIC_RATIO = 11.777  # MHz/T
_VEN_PERCENTILE_RESCALE = 99.0
_VEN_PERCENTILE_THRESHOLD_SEG = 80
_PROTON_PERCENTILE_RESCALE = 99.8

KCO_ALPHA = 11.2  # membrane
KCO_BETA = 14.6  # RBC
VA_ALPHA = 1.43


class IOFields(object):
    """General IOFields constants."""

    BANDWIDTH = "bandwidth"
    BIASFIELD_KEY = "biasfield_key"
<<<<<<< HEAD
    BONUS_SPECTRA_LABELS = "bonus_spectra_labels"
    CONTRAST_LABELS = "contrast_labels"
    DWELL_TIME = "dwell_time"
=======
    SAMPLE_TIME = "sample_time"
>>>>>>> b74ee455
    FA_DIS = "fa_dis"
    FA_GAS = "fa_gas"
    FIDS = "fids"
    FIDS_DIS = "fids_dis"
    FIDS_GAS = "fids_gas"
    FIELD_STRENGTH = "field_strength"
    FLIP_ANGLE_FACTOR = "flip_angle_factor"
    FOV = "fov"
    XE_CENTER_FREQUENCY = "xe_center_frequency"
    XE_DISSOLVED_OFFSET_FREQUENCY = "xe_dissolved_offset_frequency"
    GIT_BRANCH = "git_branch"
    GRAD_DELAY_X = "grad_delay_x"
    GRAD_DELAY_Y = "grad_delay_y"
    GRAD_DELAY_Z = "grad_delay_z"
    HB_CORRECTION_KEY = "hb_correction_key"
    HB = "hb"
    INSTITUTION = "institution"
    RBC_HB_CORRECTION_FACTOR = "rbc_hb_correction_factor"
    MEMBRANE_HB_CORRECTION_FACTOR = "membrane_hb_correction_factor"
    KERNEL_SHARPNESS = "kernel_sharpness"
    N_FRAMES = "n_frames"
    N_SKIP_END = "n_skip_end"
    N_SKIP_START = "n_skip_start"
    N_DIS_REMOVED = "n_dis_removed"
    N_GAS_REMOVED = "n_gas_removed"
    N_POINTS = "n_points"
    ORIENTATION = "orientation"
    PIPELINE_VERSION = "pipeline_version"
    PROCESS_DATE = "process_date"
    PROTOCOL_NAME = "protocol_name"
    RAMP_TIME = "ramp_time"
    REFERENCE_DATA_KEY = "reference_data_key"
    REGISTRATION_KEY = "registration_key"
    REMOVEOS = "removeos"
    REMOVE_NOISE = "remove_noise"
    SCAN_DATE = "scan_date"
    SCAN_TYPE = "scan_type"
    SEGMENTATION_KEY = "segmentation_key"
    SHAPE_FIDS = "shape_fids"
    SHAPE_IMAGE = "shape_image"
    SLICE_THICKNESS = "slice_thickness"
    SOFTWARE_VERSION = "software_version"
    SUBJECT_ID = "subject_id"
    T2_CORRECTION_FACTOR = "t2_correction_factor"
    TE90 = "te90"
    TR = "tr"
    TR_DIS = "tr_dis"
    TRAJ = "traj"


class CNNPaths(object):
    """Paths to saved model files."""


class ImageType(enum.Enum):
    """Segmentation flags."""

    VENT = "vent"
    UTE = "ute"


class SegmentationKey(enum.Enum):
    """Segmentation flags."""

    CNN_VENT = "cnn_vent"
    CNN_PROTON = "cnn_proton"
    MANUAL_VENT = "manual_vent"
    MANUAL_PROTON = "manual_proton"
    SKIP = "skip"
    THRESHOLD_VENT = "threshold_vent"


class RegistrationKey(enum.Enum):
    """Registration flags.

    Defines how and if registration is performed. Options:
    PROTON2GAS: Register ANTs to register proton image (moving) to gas image (fixed).
        Also uses the transformation and applies on the mask if segmented on proton
        image.
    MASK2GAS: Register ANTs to register mask (moving) to gas image (fixed).
        Also uses the transformation and applies on the proton image.
    MANUAL: Read in Nifti file of manually registered proton image.
    SKIP: Skip registration entirely.
    """

    MANUAL = "manual"
    MASK2GAS = "mask2gas"
    PROTON2GAS = "proton2gas"
    SKIP = "skip"


class BiasfieldKey(enum.Enum):
    """Biasfield correction flags.

    Defines how and if biasfield correction is performed. Options:
    N4ITK: Use N4ITK bias field correction.
    SKIP: Skip bias field ocrrection entirely.
    """

    N4ITK = "n4itk"
    SKIP = "skip"
    RF_DEPOLARIZATION = "rf_depolarization"


class ReconKey(enum.Enum):
    """Reconstruction flags.

    Options:
    ROBERTSON: scott recon
    PLUMMER: joey p. recon
    """

    ROBERTSON = "robertson"
    PLUMMER = "plummer"


class HbCorrectionKey(enum.Enum):
    """Hb correction flags.

    Defines what level of Hb correction to apply to dissolved-phase signal. Options:
    NONE: Apply no hb correction
    RBC_AND_MEMBRANE: Apply Hb correction to both RBC and membrane signals
    RBC_ONLY: Apply Hb correction only to RBC signal
    """

    NONE = "none"
    RBC_AND_MEMBRANE = "rbc_and_membrane"
    RBC_ONLY = "rbc_only"


class ReferenceDataKey(enum.Enum):
    """Reference data flags.

    Defines which reference data to use. Options:
    REFERENCE_218_PPM_01: Reference data for 218 ppm dissolved-phase rf excitation
    MANUAL: Use when manualy adjusting default reference data
    """

    REFERENCE_218_PPM_01 = "reference_218_ppm_01"
    MANUAL = "manual"


class ScanType(enum.Enum):
    """Scan type."""

    NORMALDIXON = "normal"
    MEDIUMDIXON = "medium"
    FASTDIXON = "fast"


class Institution(enum.Enum):
    """Institution name."""

    DUKE = "duke"
    UVA = "uva"
    CCHMC = "cchmc"


class SystemVendor(enum.Enum):
    """Scanner system_vendor."""

    SIEMENS = "siemens"


class TrajType(object):
    """Trajectory type."""

    SPIRAL = "spiral"
    HALTON = "halton"
    HALTONSPIRAL = "haltonspiral"
    SPIRALRANDOM = "spiralrandom"
    ARCHIMEDIAN = "archimedian"
    GOLDENMEAN = "goldenmean"


class Orientation(object):
    """Image orientation."""

    CORONAL = "coronal"
    AXIAL = "axial"
    TRANSVERSE = "transverse"
    CORONAL_CCHMC = "coronal_cchmc"
    NONE = "none"


class DCFSpace(object):
    """Defines the DCF space."""

    GRIDSPACE = "gridspace"
    DATASPACE = "dataspace"


class Methods(object):
    """Defines the method to calculate the RBC oscillation image."""

    ELEMENTWISE = "elementwise"
    MEAN = "mean"
    SMOOTH = "smooth"
    BSPLINE = "bspline"


class BinningMethods(object):
    """Define the method to preprocess and bin RBC oscillation image."""

    BANDPASS = "bandpass"
    FIT_SINE = "fitsine"
    NONE = "none"
    THRESHOLD_STRETCH = "threshold_stretch"
    THRESHOLD = "threshold"
    PEAKS = "peaks"


class StatsIOFields(object):
    """Statistic IO Fields."""

    INFLATION = "inflation"
    RBC_M_RATIO = "rbc_m_ratio"
    RBC_SNR = "rbc_snr"
    MEMBRANE_SNR = "membrane_snr"
    VENT_SNR = "vent_snr"
    RBC_HIGH_PCT = "rbc_high_pct"
    RBC_LOW_PCT = "rbc_low_pct"
    RBC_DEFECT_PCT = "rbc_defect_pct"
    MEMBRANE_HIGH_PCT = "membrane_high_pct"
    MEMBRANE_LOW_PCT = "membrane_low_pct"
    MEMBRANE_DEFECT_PCT = "membrane_defect_pct"
    VENT_HIGH_PCT = "vent_high_pct"
    VENT_LOW_PCT = "vent_low_pct"
    VENT_DEFECT_PCT = "vent_defect_pct"
    RBC_MEAN = "rbc_mean"
    MEMBRANE_MEAN = "membrane_mean"
    VENT_MEAN = "vent_mean"
    RBC_MEDIAN = "rbc_median"
    MEMBRANE_MEDIAN = "membrane_median"
    VENT_MEDIAN = "vent_median"
    RBC_STDDEV = "rbc_stddev"
    MEMBRANE_STDDEV = "membrane_stddev"
    VENT_STDDEV = "vent_stddev"
    DLCO_EST = "dlco_est"
    KCO_EST = "kco_est"
    ALVEOLAR_VOLUME = "alveolar_volume"


class VENTHISTOGRAMFields(object):
    """Ventilation histogram fields."""

    COLOR = (0.4196, 0.6824, 0.8392)
    XLIM = 1.0
    YLIM = 0.07
    NUMBINS = 50
    XTICKS = np.linspace(0, XLIM, 4)
    YTICKS = np.linspace(0, YLIM, 5)


class RBCHISTOGRAMFields(object):
    """Ventilation histogram fields."""

    COLOR = (247.0 / 255, 96.0 / 255, 111.0 / 255)
    XLIM = 1.2
    YLIM = 0.1
    NUMBINS = 50
    XTICKS = np.linspace(0, XLIM, 4)
    YTICKS = np.linspace(0, YLIM, 5)


class MEMBRANEHISTOGRAMFields(object):
    """Membrane histogram fields."""

    COLOR = (0.4, 0.7608, 0.6471)
    XLIM = 2.5
    YLIM = 0.18
    NUMBINS = 70
    XTICKS = np.linspace(0, XLIM, 4)
    YTICKS = np.linspace(0, YLIM, 5)


class PDFOPTIONS(object):
    """PDF Options dict."""

    VEN_PDF_OPTIONS = {
        "page-width": 256,  # 320,
        "page-height": 160,  # 160,
        "margin-top": 1,
        "margin-right": 0.1,
        "margin-bottom": 0.1,
        "margin-left": 0.1,
        "dpi": 300,
        "encoding": "UTF-8",
        "enable-local-file-access": None,
    }


class NormalizationMethods(object):
    """Image normalization methods."""

    MAX = "max"
    PERCENTILE_MASKED = "percentile_masked"
    PERCENTILE = "percentile"
    MEAN = "mean"


class CMAP(object):
    """Maps of binned values to color values."""

    RBC_BIN2COLOR = {
        0: [0, 0, 0],
        1: [1, 0, 0],
        2: [1, 0.7143, 0],
        3: [0.4, 0.7, 0.4],
        4: [0, 1, 0],
        5: [0, 0.57, 0.71],
        6: [0, 0, 1],
    }

    VENT_BIN2COLOR = {
        0: [0, 0, 0],
        1: [1, 0, 0],
        2: [1, 0.7143, 0],
        3: [0.4, 0.7, 0.4],
        4: [0, 1, 0],
        5: [0, 0.57, 0.71],
        6: [0, 0, 1],
    }

    MEMBRANE_BIN2COLOR = {
        0: [0, 0, 0],
        1: [1, 0, 0],
        2: [1, 0.7143, 0],
        3: [0.4, 0.7, 0.4],
        4: [0, 1, 0],
        5: [184.0 / 255.0, 226.0 / 255.0, 145.0 / 255.0],
        6: [243.0 / 255.0, 205.0 / 255.0, 213.0 / 255.0],
        7: [225.0 / 255.0, 129.0 / 255.0, 162.0 / 255.0],
        8: [197.0 / 255.0, 27.0 / 255.0, 125.0 / 255.0],
    }


class HbCorrection(object):
    """Coefficients for hb correction scaling factor equations.

    Reference: https://onlinelibrary.wiley.com/doi/10.1002/mrm.29712
    """

    HB_REF = 14.0  # reference hb value in g/dL
    R1 = 0.288  # coefficient of rbc hb correction equation
    M1 = 0.029  # first coefficient of membrane hb correction equation
    M2 = 0.011  # second coefficient of membrane hb correction equation


class ContrastLabels(object):
    """Numbers for labelling type of FID acquisition excitation."""

    PROTON = 0  # proton acquisition
    GAS = 1  # gas phase 129Xe acquisition
    DISSOLVED = 2  # dissolved phase 129Xe acquisition


class BonusSpectraLabels(object):
    """Numbers for labelling if FID acquisition is part of bonus spectra."""

    NOT_BONUS = 0  # not part of bonus spectra
    BONUS = 1  # part of bonus spectra


class PipelineVersion(object):
    """Pipeline version."""

    VERSION_NUMBER = 4<|MERGE_RESOLUTION|>--- conflicted
+++ resolved
@@ -25,13 +25,9 @@
 
     BANDWIDTH = "bandwidth"
     BIASFIELD_KEY = "biasfield_key"
-<<<<<<< HEAD
     BONUS_SPECTRA_LABELS = "bonus_spectra_labels"
     CONTRAST_LABELS = "contrast_labels"
-    DWELL_TIME = "dwell_time"
-=======
     SAMPLE_TIME = "sample_time"
->>>>>>> b74ee455
     FA_DIS = "fa_dis"
     FA_GAS = "fa_gas"
     FIDS = "fids"
