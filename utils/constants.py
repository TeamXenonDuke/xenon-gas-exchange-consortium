"""Define important constants used throughout the pipeline."""

import enum

import numpy as np

FOVINFLATIONSCALE3D = 1000.0
GRYOMAGNETIC_RATIO = 11.777  # MHz/T
T2STAR_GAS = 1.8e-2  # seconds
T2STAR_RBC_3T = 1.044575 * 1e-3  # seconds
T2STAR_MEMBRANE_3T = 0.988588  * 1e-3  # seconds


KCO_ALPHA = 11.2  # membrane
KCO_BETA = 14.6  # RBC
VA_ALPHA = 1.43

NONE = "None"


class IOFields(object):
    """General IOFields constants."""

    AGE = "age"
    SEX = "sex"
    HEIGHT = "height"
    BANDWIDTH = "bandwidth"
    USER_LUNG_VOLUME_VALUE ="user_lung_volume_value"
    BIASFIELD_KEY = "biasfield_key"
    BONUS_SPECTRA_LABELS = "bonus_spectra_labels"
    CONTRAST_LABELS = "contrast_labels"
    SAMPLE_TIME = "sample_time"
    FA_DIS = "fa_dis"
    FA_GAS = "fa_gas"
    FIDS = "fids"
    FIDS_DIS = "fids_dis"
    FIDS_GAS = "fids_gas"
    FIELD_STRENGTH = "field_strength"
    FLIP_ANGLE_FACTOR = "flip_angle_factor"
    FOV = "fov"
    XE_CENTER_FREQUENCY = "xe_center_frequency"
    XE_DISSOLVED_OFFSET_FREQUENCY = "xe_dissolved_offset_frequency"
    GIT_BRANCH = "git_branch"
    GRAD_DELAY_X = "grad_delay_x"
    GRAD_DELAY_Y = "grad_delay_y"
    GRAD_DELAY_Z = "grad_delay_z"
    HB_CORRECTION_KEY = "hb_correction_key"
    HB = "hb"
    INSTITUTION = "institution"
    RBC_HB_CORRECTION_FACTOR = "rbc_hb_correction_factor"
    MEMBRANE_HB_CORRECTION_FACTOR = "membrane_hb_correction_factor"
    KERNEL_SHARPNESS = "kernel_sharpness"
    N_FRAMES = "n_frames"
    N_SKIP_END = "n_skip_end"
    N_SKIP_START = "n_skip_start"
    N_DIS_REMOVED = "n_dis_removed"
    N_GAS_REMOVED = "n_gas_removed"
    N_POINTS = "n_points"
    ORIENTATION = "orientation"
    PIPELINE_VERSION = "pipeline_version"
    PROCESS_DATE = "process_date"
    PROTOCOL_NAME = "protocol_name"
    RAMP_TIME = "ramp_time"
    REFERENCE_DATA_KEY = "reference_data_key"
    REGISTRATION_KEY = "registration_key"
    REMOVEOS = "removeos"
    REMOVE_NOISE = "remove_noise"
    SCAN_DATE = "scan_date"
    SEGMENTATION_KEY = "segmentation_key"
    SHAPE_FIDS = "shape_fids"
    SHAPE_IMAGE = "shape_image"
    SLICE_THICKNESS = "slice_thickness"
    SOFTWARE_VERSION = "software_version"
    SUBJECT_ID = "subject_id"
    T2_CORRECTION_FACTOR_MEMBRANE = "t2_correction_factor_membrane"
    T2_CORRECTION_FACTOR_RBC = "t2_correction_factor_rbc"
    TE90 = "te90"
    TR = "tr"
    TR_DIS = "tr_dis"
    TRAJ = "traj"
    SYSTEM_VENDOR = "system_vendor"


class CNNPaths(object):
    """Paths to saved model files."""


class ImageType(enum.Enum):
    """Segmentation flags."""

    VENT = "vent"
    UTE = "ute"


class SegmentationKey(enum.Enum):
    """Segmentation flags."""

    CNN_VENT = "cnn_vent"
    CNN_PROTON = "cnn_proton"
    MANUAL_VENT = "manual_vent"
    MANUAL_PROTON = "manual_proton"
    SKIP = "skip"
    THRESHOLD_VENT = "threshold_vent"
    THRESHOLDS_FRACTIONAL_VENTILATION = "thresholds_fractional_ventilation"

class RegistrationKey(enum.Enum):
    """Registration flags.

    Defines how and if registration is performed. Options:
    PROTON2GAS: Register ANTs to register proton image (moving) to gas image (fixed).
        Also uses the transformation and applies on the mask if segmented on proton
        image.
    MASK2GAS: Register ANTs to register mask (moving) to gas image (fixed).
        Also uses the transformation and applies on the proton image.
    MANUAL: Read in Nifti file of manually registered proton image.
    SKIP: Skip registration entirely.
    """

    MANUAL = "manual"
    MASK2GAS = "mask2gas"
    PROTON2GAS = "proton2gas"
    SKIP = "skip"


class BiasfieldKey(enum.Enum):
    """Biasfield correction flags.

    Defines how and if biasfield correction is performed. Options:
    N4ITK: Use N4ITK bias field correction.
    SKIP: Skip bias field ocrrection entirely.
    """

    N4ITK = "n4itk"
    SKIP = "skip"
    RF_DEPOLARIZATION = "rf_depolarization"


class ReconKey(enum.Enum):
    """Reconstruction flags.

    Options:
    ROBERTSON: scott recon
    PLUMMER: joey p. recon
    """

    ROBERTSON = "robertson"
    PLUMMER = "plummer"


class HbCorrectionKey(enum.Enum):
    """Hb correction flags.

    Defines what level of Hb correction to apply to dissolved-phase signal. Options:
    NONE: Apply no hb correction
    RBC_AND_MEMBRANE: Apply Hb correction to both RBC and membrane signals
    RBC_ONLY: Apply Hb correction only to RBC signal
    """

    NONE = "none"
    RBC_AND_MEMBRANE = "rbc_and_membrane"
    RBC_ONLY = "rbc_only"


class ReferenceDataKey(enum.Enum):
    """Reference data flags.

    Defines which reference data to use. Options:
    DUKE_REFERENCE: Reference data for 218 or 208 ppm dissolved-phase rf excitation
    MANUAL_REFERENCE: Use when manualy adjusting default reference data
    """

    DUKE_REFERENCE = "duke_reference"
    MANUAL_REFERENCE = "manual_reference"


class Institution(enum.Enum):
    """Institution name."""

    DUKE = "duke"
    UVA = "uva"
    CCHMC = "cchmc"
    IOWA = "university of iowa"


class SystemVendor(enum.Enum):
    """Scanner system_vendor."""

    SIEMENS = "Siemens"
    GE = "GE"
    PHILIPS = "Philips"


class TrajType(object):
    """Trajectory type."""

    SPIRAL = "spiral"
    HALTON = "halton"
    HALTONSPIRAL = "haltonspiral"
    SPIRALRANDOM = "spiralrandom"
    ARCHIMEDIAN = "archimedian"
    GOLDENMEAN = "goldenmean"


class Orientation(object):
    """Image orientation."""

    CORONAL = "coronal"
    AXIAL = "axial"
    TRANSVERSE = "transverse"
    NONE = "none"


class DCFSpace(object):
    """Defines the DCF space."""

    GRIDSPACE = "gridspace"
    DATASPACE = "dataspace"


class Methods(object):
    """Defines the method to calculate the RBC oscillation image."""

    ELEMENTWISE = "elementwise"
    MEAN = "mean"
    SMOOTH = "smooth"
    BSPLINE = "bspline"


class BinningMethods(object):
    """Define the method to preprocess and bin RBC oscillation image."""

    BANDPASS = "bandpass"
    FIT_SINE = "fitsine"
    NONE = "none"
    THRESHOLD_STRETCH = "threshold_stretch"
    THRESHOLD = "threshold"
    PEAKS = "peaks"


class StatsIOFields(object):
    """Statistic IO Fields."""

    INFLATION = "inflation"
    INFLATION_PCT='inflation_percentage'
    INFLATION_AVG='inflation_avg'
    INFLATION_DISPLAY='inflation_display'
    RBC_M_RATIO = "rbc_m_ratio"
    RBC_SNR = "rbc_snr"
    MEMBRANE_SNR = "membrane_snr"
    VENT_SNR = "vent_snr"
    RBC_HIGH_PCT = "rbc_high_pct"
    RBC_LOW_PCT = "rbc_low_pct"
    RBC_DEFECT_PCT = "rbc_defect_pct"
    MEMBRANE_HIGH_PCT = "membrane_high_pct"
    MEMBRANE_LOW_PCT = "membrane_low_pct"
    MEMBRANE_DEFECT_PCT = "membrane_defect_pct"
    VENT_HIGH_PCT = "vent_high_pct"
    VENT_LOW_PCT = "vent_low_pct"
    VENT_DEFECT_PCT = "vent_defect_pct"
    RBC_MEAN = "rbc_mean"
    MEMBRANE_MEAN = "membrane_mean"
    VENT_MEAN = "vent_mean"
    RBC_MEDIAN = "rbc_median"
    MEMBRANE_MEDIAN = "membrane_median"
    VENT_MEDIAN = "vent_median"
    RBC_STDDEV = "rbc_stddev"
    MEMBRANE_STDDEV = "membrane_stddev"
    VENT_STDDEV = "vent_stddev"
    DLCO_EST = "dlco_est"
    KCO_EST = "kco_est"
    RDP_BA = "rdp_ba"
    ALVEOLAR_VOLUME = "alveolar_volume"


class VENTHISTOGRAMFields(object):
    """Ventilation histogram fields."""

    COLOR = (0.4196, 0.6824, 0.8392)
    XLIM = 1.0
    YLIM = 0.25
    NUMBINS = 50
    XTICKS = np.linspace(0, XLIM, 4)
    YTICKS = np.linspace(0, YLIM, 5)
    XTICKLABELS = ["{:.2f}".format(x) for x in XTICKS]
    YTICKLABELS = ["{:.2f}".format(x) for x in YTICKS]
    TITLE = "Ventilation"


class RBCHISTOGRAMFields(object):
    """Ventilation histogram fields."""

    COLOR = (247.0 / 255, 96.0 / 255, 111.0 / 255)
    XLIM = 0.012
    YLIM = 0.1
    NUMBINS = 50
    XTICKS = np.linspace(0, XLIM, 4)
    YTICKS = np.linspace(0, YLIM, 5)
    XTICKLABELS = ["{:.2f}".format(x * 1e2) for x in XTICKS]
    YTICKLABELS = ["{:.2f}".format(x) for x in YTICKS]
    TITLE = "RBC:Gas x 100"


class MEMBRANEHISTOGRAMFields(object):
    """Membrane histogram fields."""

    COLOR = (0.4, 0.7608, 0.6471)
    XLIM = 0.025
    YLIM = 0.18
    NUMBINS = 70
    XTICKS = np.linspace(0, XLIM, 4)
    YTICKS = np.linspace(0, YLIM, 5)
    XTICKLABELS = ["{:.2f}".format(x * 1e2) for x in XTICKS]
    YTICKLABELS = ["{:.2f}".format(x) for x in YTICKS]
    TITLE = "Membrane:Gas x 100"


class PDFOPTIONS(object):
    """PDF Options dict."""

    VEN_PDF_OPTIONS = {
        "page-width": 256,  # 320,
        "page-height": 160,  # 160,
        "margin-top": 1,
        "margin-right": 0.1,
        "margin-bottom": 0.1,
        "margin-left": 0.1,
        "dpi": 300,
        "encoding": "UTF-8",
        "enable-local-file-access": None,
    }


class NormalizationMethods(object):
    """Image normalization methods."""

    MAX = "max"
    PERCENTILE_MASKED = "percentile_masked"
    PERCENTILE = "percentile"
    MEAN = "mean"
    FRAC_VENT = "frac_vent"


class CMAP(object):
    """Maps of binned values to color values."""

    RBC_BIN2COLOR = {
        0: [0, 0, 0],
        1: [1, 0, 0],
        2: [1, 0.7143, 0],
        3: [0.4, 0.7, 0.4],
        4: [0, 1, 0],
        5: [0, 0.57, 0.71],
        6: [0, 0, 1],
    }

    VENT_BIN2COLOR = {
        0: [0, 0, 0],
        1: [1, 0, 0],
        2: [1, 0.7143, 0],
        3: [0.4, 0.7, 0.4],
        4: [0, 1, 0],
        5: [0, 0.57, 0.71],
        6: [0, 0, 1],
    }

    MEMBRANE_BIN2COLOR = {
        0: [0, 0, 0],
        1: [1, 0, 0],
        2: [1, 0.7143, 0],
        3: [0.4, 0.7, 0.4],
        4: [0, 1, 0],
        5: [184.0 / 255.0, 226.0 / 255.0, 145.0 / 255.0],
        6: [243.0 / 255.0, 205.0 / 255.0, 213.0 / 255.0],
        7: [225.0 / 255.0, 129.0 / 255.0, 162.0 / 255.0],
        8: [197.0 / 255.0, 27.0 / 255.0, 125.0 / 255.0],
    }


class HbCorrection(object):
    """Coefficients for hb correction scaling factor equations.

    Reference: https://onlinelibrary.wiley.com/doi/10.1002/mrm.29712
    """

    HB_REF = 14.0  # reference hb value in g/dL
    R1 = 0.288  # coefficient of rbc hb correction equation
    M1 = 0.029  # first coefficient of membrane hb correction equation
    M2 = 0.011  # second coefficient of membrane hb correction equation


class ContrastLabels(object):
    """Numbers for labelling type of FID acquisition excitation."""

    PROTON = 0  # proton acquisition
    GAS = 1  # gas phase 129Xe acquisition
    DISSOLVED = 2  # dissolved phase 129Xe acquisition


class BonusSpectraLabels(object):
    """Numbers for labelling if FID acquisition is part of bonus spectra."""

    NOT_BONUS = 0  # not part of bonus spectra
    BONUS = 1  # part of bonus spectra


class PipelineVersion(object):
    """Pipeline version."""

    VERSION_NUMBER = 4


class ReferenceDistribution(object):
    """Reference distributions for binning based on RF excitation.

    Reference: Sup's reference distribution paper when published """

    REFERENCE_218_PPM = {
    "title": "REFERENCE_218_PPM",
<<<<<<< HEAD
    #frac vent theshold vent:
    "thresholds_fractional_ventilation": [0.126229, 0.198441, 0.271045, 0.343936, 0.417054],
    "threshold_vent": [0.3908, 0.5741, 0.7180, 0.8413, 0.9511],
    "threshold_rbc": [0.001007, 0.002723, 0.005120, 0.008140, 0.011743],
    "threshold_membrane": [0.003826, 0.005928, 0.008486, 0.011498, 0.014964, 0.018883, 0.023254],
    "reference_fit_vent": (0.04074, 0.707, 0.140),
    "reference_fit_rbc": (0.06106, 0.00543, 0.00277),
    "reference_fit_membrane": (0.0700, 0.00871, 0.00284),
=======
    "threshold_vent": [0.3891, 0.5753, 0.7203, 0.8440, 0.9539],
    "threshold_rbc": [0.001393, 0.002891, 0.004772, 0.006991, 0.009518],
    "threshold_membrane": [0.004881, 0.006522, 0.008603, 0.011216, 0.014466, 0.018471, 0.023370],
    "reference_fit_vent": (0.04074, 0.7085, 0.1408),
    "reference_fit_rbc": (0.06106, 0.004942, 0.002060),
    "reference_fit_membrane": (0.0700, 0.008871, 0.002420),
>>>>>>> cd6a159f
    "reference_stats": {
        "vent_defect_avg": "2",
        "vent_defect_std": "",
        "vent_low_avg": "14",
        "vent_low_std": "",
        "vent_high_avg": "16",
        "vent_high_std": "",
        "membrane_defect_avg": "2",
        "membrane_defect_std": "0",
        "membrane_low_avg": "14",
        "membrane_low_std": "0",
        "membrane_high_avg": "2",
        "membrane_high_std": "0",
        "rbc_defect_avg": "2",
        "rbc_defect_std": "",
        "rbc_low_avg": "14",
        "rbc_low_std": "",
        "rbc_high_avg": "16",
        "rbc_high_std": "",
        "rbc_m_ratio_avg": "0.55",
        "rbc_m_ratio_std": "0.12",
        "inflation_avg": "3.4",
        "inflation_std": "0.33",
        "inflation_percentage":"0.0",
        "inflation_display":"0.0",
        }
    }

    REFERENCE_208_PPM = {
        "title": "REFERENCE_208_PPM",
<<<<<<< HEAD
        "thresholds_fractional_ventilation": [0.126229, 0.198441, 0.271045, 0.343936, 0.417054],
        "threshold_vent": [0.3908, 0.5741, 0.7180, 0.8413, 0.9511],
        "threshold_rbc": [0.000977, 0.002641, 0.004967, 0.007896, 0.011391],
        "threshold_membrane": [0.004170, 0.006461, 0.009249, 0.012532, 0.016309, 0.020580, 0.025344],
        "reference_fit_vent": (0.04074, 0.707, 0.140),
        "reference_fit_rbc": (0.06106, 0.00527, 0.00268),
        "reference_fit_membrane": (0.0700, 0.00950, 0.00309),
=======
        "threshold_vent": [0.3891, 0.5753, 0.7203, 0.8440, 0.9539],
        "threshold_rbc": [0.001351, 0.002804, 0.004629, 0.006781, 0.009232],
        "threshold_membrane": [0.005320, 0.007108, 0.009377, 0.012224, 0.015766, 0.020132, 0.025471],
        "reference_fit_vent": (0.04074, 0.7085, 0.1408),
        "reference_fit_rbc": (0.06106, 0.004794, 0.001998),
        "reference_fit_membrane": (0.0700, 0.009668, 0.002638),
>>>>>>> cd6a159f
        "reference_stats": {
            "vent_defect_avg": "2",
            "vent_defect_std": "",
            "vent_low_avg": "14",
            "vent_low_std": "",
            "vent_high_avg": "16",
            "vent_high_std": "",
            "membrane_defect_avg": "2",
            "membrane_defect_std": "0",
            "membrane_low_avg": "14",
            "membrane_low_std": "0",
            "membrane_high_avg": "2",
            "membrane_high_std": "0",
            "rbc_defect_avg": "2",
            "rbc_defect_std": "",
            "rbc_low_avg": "14",
            "rbc_low_std": "",
            "rbc_high_avg": "16",
            "rbc_high_std": "",
            "rbc_m_ratio_avg": "0.49",
            "rbc_m_ratio_std": "0.11",
            "inflation_avg": "3.4",
            "inflation_std": "0.33",
            "inflation_percentage":"0.0",
            "inflation_display":"0.0",
            }
        }
    
    REFERENCE_MANUAL = {
        "title": "MANUAL",
<<<<<<< HEAD
        "thresholds_fractional_ventilation": [0.126229, 0.198441, 0.271045, 0.343936, 0.417054],
        "threshold_vent": [0.3908, 0.5741, 0.7180, 0.8413, 0.9511],
        "threshold_rbc": [0.001007, 0.002723, 0.00512, 0.00814, 0.011743],
        "threshold_membrane": [0.004170, 0.006461, 0.009249, 0.012532, 0.016309, 0.020580, 0.025344],
        "reference_fit_vent": (0.04074, 0.707, 0.140),
        "reference_fit_rbc": (0.06106, 0.00527, 0.00268),
        "reference_fit_membrane": (0.0700, 0.00950, 0.00309),
=======
        "threshold_vent": [0.3891, 0.5753, 0.7203, 0.8440, 0.9539],
        "threshold_rbc": [0.001393, 0.002891, 0.004772, 0.006991, 0.009518],
        "threshold_membrane": [0.004881, 0.006522, 0.008603, 0.011216, 0.014466, 0.018471, 0.023370],
        "reference_fit_vent": (0.04074, 0.7085, 0.1408),
        "reference_fit_rbc": (0.06106, 0.004942, 0.002060),
        "reference_fit_membrane": (0.0700, 0.008871, 0.002420),
>>>>>>> cd6a159f
        "reference_stats": {
            "vent_defect_avg": "2.15",
            "vent_defect_std": "",
            "vent_low_avg": "13.59",
            "vent_low_std": "",
            "vent_high_avg": "15.74",
            "vent_high_std": "",
            "membrane_defect_avg": "2.15",
            "membrane_defect_std": "0",
            "membrane_low_avg": "13.59",
            "membrane_low_std": "0",
            "membrane_high_avg": "2.28",
            "membrane_high_std": "0",
            "rbc_defect_avg": "2.15",
            "rbc_defect_std": "",
            "rbc_low_avg": "13.59",
            "rbc_low_std": "",
            "rbc_high_avg": "15.74",
            "rbc_high_std": "",
            "rbc_m_ratio_avg": "0.59",
            "rbc_m_ratio_std": "0.12",
            "inflation_avg": "3.4",
            "inflation_std": "0.33",
            "inflation_percentage":"0.0",
            "inflation_display":"0.0",
            }
        }
<|MERGE_RESOLUTION|>--- conflicted
+++ resolved
@@ -416,23 +416,14 @@
 
     REFERENCE_218_PPM = {
     "title": "REFERENCE_218_PPM",
-<<<<<<< HEAD
     #frac vent theshold vent:
     "thresholds_fractional_ventilation": [0.126229, 0.198441, 0.271045, 0.343936, 0.417054],
-    "threshold_vent": [0.3908, 0.5741, 0.7180, 0.8413, 0.9511],
-    "threshold_rbc": [0.001007, 0.002723, 0.005120, 0.008140, 0.011743],
-    "threshold_membrane": [0.003826, 0.005928, 0.008486, 0.011498, 0.014964, 0.018883, 0.023254],
-    "reference_fit_vent": (0.04074, 0.707, 0.140),
-    "reference_fit_rbc": (0.06106, 0.00543, 0.00277),
-    "reference_fit_membrane": (0.0700, 0.00871, 0.00284),
-=======
     "threshold_vent": [0.3891, 0.5753, 0.7203, 0.8440, 0.9539],
     "threshold_rbc": [0.001393, 0.002891, 0.004772, 0.006991, 0.009518],
     "threshold_membrane": [0.004881, 0.006522, 0.008603, 0.011216, 0.014466, 0.018471, 0.023370],
     "reference_fit_vent": (0.04074, 0.7085, 0.1408),
     "reference_fit_rbc": (0.06106, 0.004942, 0.002060),
     "reference_fit_membrane": (0.0700, 0.008871, 0.002420),
->>>>>>> cd6a159f
     "reference_stats": {
         "vent_defect_avg": "2",
         "vent_defect_std": "",
@@ -463,22 +454,13 @@
 
     REFERENCE_208_PPM = {
         "title": "REFERENCE_208_PPM",
-<<<<<<< HEAD
         "thresholds_fractional_ventilation": [0.126229, 0.198441, 0.271045, 0.343936, 0.417054],
-        "threshold_vent": [0.3908, 0.5741, 0.7180, 0.8413, 0.9511],
-        "threshold_rbc": [0.000977, 0.002641, 0.004967, 0.007896, 0.011391],
-        "threshold_membrane": [0.004170, 0.006461, 0.009249, 0.012532, 0.016309, 0.020580, 0.025344],
-        "reference_fit_vent": (0.04074, 0.707, 0.140),
-        "reference_fit_rbc": (0.06106, 0.00527, 0.00268),
-        "reference_fit_membrane": (0.0700, 0.00950, 0.00309),
-=======
         "threshold_vent": [0.3891, 0.5753, 0.7203, 0.8440, 0.9539],
         "threshold_rbc": [0.001351, 0.002804, 0.004629, 0.006781, 0.009232],
         "threshold_membrane": [0.005320, 0.007108, 0.009377, 0.012224, 0.015766, 0.020132, 0.025471],
         "reference_fit_vent": (0.04074, 0.7085, 0.1408),
         "reference_fit_rbc": (0.06106, 0.004794, 0.001998),
         "reference_fit_membrane": (0.0700, 0.009668, 0.002638),
->>>>>>> cd6a159f
         "reference_stats": {
             "vent_defect_avg": "2",
             "vent_defect_std": "",
@@ -509,22 +491,13 @@
     
     REFERENCE_MANUAL = {
         "title": "MANUAL",
-<<<<<<< HEAD
         "thresholds_fractional_ventilation": [0.126229, 0.198441, 0.271045, 0.343936, 0.417054],
-        "threshold_vent": [0.3908, 0.5741, 0.7180, 0.8413, 0.9511],
-        "threshold_rbc": [0.001007, 0.002723, 0.00512, 0.00814, 0.011743],
-        "threshold_membrane": [0.004170, 0.006461, 0.009249, 0.012532, 0.016309, 0.020580, 0.025344],
-        "reference_fit_vent": (0.04074, 0.707, 0.140),
-        "reference_fit_rbc": (0.06106, 0.00527, 0.00268),
-        "reference_fit_membrane": (0.0700, 0.00950, 0.00309),
-=======
         "threshold_vent": [0.3891, 0.5753, 0.7203, 0.8440, 0.9539],
         "threshold_rbc": [0.001393, 0.002891, 0.004772, 0.006991, 0.009518],
         "threshold_membrane": [0.004881, 0.006522, 0.008603, 0.011216, 0.014466, 0.018471, 0.023370],
         "reference_fit_vent": (0.04074, 0.7085, 0.1408),
         "reference_fit_rbc": (0.06106, 0.004942, 0.002060),
         "reference_fit_membrane": (0.0700, 0.008871, 0.002420),
->>>>>>> cd6a159f
         "reference_stats": {
             "vent_defect_avg": "2.15",
             "vent_defect_std": "",
